--- conflicted
+++ resolved
@@ -39,11 +39,7 @@
 pub use to_constraint_field::*;
 
 mod zero;
-<<<<<<< HEAD
-pub use zero::*;
-=======
 pub use zero::*;
 
 mod poseidon_default_parameters;
-pub use poseidon_default_parameters::*;
->>>>>>> 56d266ab
+pub use poseidon_default_parameters::*;