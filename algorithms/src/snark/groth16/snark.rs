--- conflicted
+++ resolved
@@ -28,11 +28,7 @@
 use snarkvm_fields::ToConstraintField;
 use snarkvm_r1cs::ConstraintSynthesizer;
 
-<<<<<<< HEAD
-use rand::Rng;
-=======
 use rand::{CryptoRng, Rng};
->>>>>>> 56d266ab
 use std::{marker::PhantomData, sync::atomic::AtomicBool};
 
 /// Note: V should serialize its contents to `Vec<E::Fr>` in the same order as
@@ -68,15 +64,9 @@
     }
 
     // terminator not implemented for Groth16
-<<<<<<< HEAD
-    fn prove_with_terminator<R: Rng>(
-        proving_key: &Self::ProvingKey,
-        input_and_witness: &Self::AllocatedCircuit,
-=======
     fn prove_with_terminator<C: ConstraintSynthesizer<E::Fr>, R: Rng + CryptoRng>(
         proving_key: &Self::ProvingKey,
         input_and_witness: &C,
->>>>>>> 56d266ab
         _terminator: &AtomicBool,
         rng: &mut R,
     ) -> Result<Self::Proof, SNARKError> {
