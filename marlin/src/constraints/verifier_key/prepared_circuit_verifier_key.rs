--- conflicted
+++ resolved
@@ -15,27 +15,11 @@
 // along with the snarkVM library. If not, see <https://www.gnu.org/licenses/>.
 
 use core::borrow::Borrow;
-<<<<<<< HEAD
-use std::marker::PhantomData;
-
-use snarkvm_fields::{PrimeField, ToConstraintField};
-use snarkvm_gadgets::{
-    bits::ToBytesGadget,
-    fields::FpGadget,
-    integers::uint::UInt8,
-    traits::{
-        alloc::{AllocBytesGadget, AllocGadget},
-        fields::ToConstraintFieldGadget,
-    },
-};
-use snarkvm_polycommit::{PCCheckVar, PrepareGadget};
-=======
 
 use snarkvm_algorithms::Prepare;
 use snarkvm_fields::{PrimeField, ToConstraintField};
 use snarkvm_gadgets::{fields::FpGadget, traits::alloc::AllocGadget};
 use snarkvm_polycommit::PCCheckVar;
->>>>>>> 56d266ab
 use snarkvm_r1cs::{ConstraintSystem, SynthesisError};
 use snarkvm_utilities::{to_bytes_le, ToBytes};
 
@@ -53,13 +37,8 @@
 /// The prepared circuit verifying key gadget
 pub struct PreparedCircuitVerifyingKeyVar<
     TargetField: PrimeField,
-<<<<<<< HEAD
-    BaseField: PrimeField,
-    PC: PolynomialCommitment<TargetField>,
-=======
     BaseField: PrimeField + PoseidonDefaultParametersField,
     PC: PolynomialCommitment<TargetField, BaseField>,
->>>>>>> 56d266ab
     PCG: PCCheckVar<TargetField, PC, BaseField>,
     PR: FiatShamirRng<TargetField, BaseField>,
     R: FiatShamirRngVar<TargetField, BaseField, PR>,
@@ -84,13 +63,8 @@
 
 impl<
     TargetField: PrimeField,
-<<<<<<< HEAD
-    BaseField: PrimeField,
-    PC: PolynomialCommitment<TargetField>,
-=======
     BaseField: PrimeField + PoseidonDefaultParametersField,
     PC: PolynomialCommitment<TargetField, BaseField>,
->>>>>>> 56d266ab
     PCG: PCCheckVar<TargetField, PC, BaseField>,
     PR: FiatShamirRng<TargetField, BaseField>,
     R: FiatShamirRngVar<TargetField, BaseField, PR>,
@@ -110,77 +84,6 @@
     }
 }
 
-<<<<<<< HEAD
-impl<TargetField, BaseField, PC, PCG, PR, R> PreparedCircuitVerifyingKeyVar<TargetField, BaseField, PC, PCG, PR, R>
-where
-    TargetField: PrimeField,
-    BaseField: PrimeField,
-    PC: PolynomialCommitment<TargetField>,
-    PCG: PCCheckVar<TargetField, PC, BaseField>,
-    PR: FiatShamirRng<TargetField, BaseField>,
-    R: FiatShamirRngVar<TargetField, BaseField, PR>,
-    PC::Commitment: ToConstraintField<BaseField>,
-    PCG::VerifierKeyVar: ToConstraintFieldGadget<BaseField>,
-    PCG::CommitmentVar: ToConstraintFieldGadget<BaseField>,
-{
-    /// Returns an instance of a `PreparedCircuitVerifyingKeyGadget`.
-    pub fn prepare<CS: ConstraintSystem<BaseField>>(
-        mut cs: CS,
-        vk: &CircuitVerifyingKeyVar<TargetField, BaseField, PC, PCG>,
-    ) -> Result<Self, SynthesisError> {
-        let mut fs_rng_raw = PR::new();
-        fs_rng_raw.absorb_bytes(&to_bytes_le![
-            &MarlinVerificationGadget::<TargetField, BaseField, PC, PCG>::PROTOCOL_NAME
-        ]?);
-
-        let index_vk_hash = {
-            let mut vk_hash_rng = PR::new();
-
-            let mut vk_elems = Vec::<BaseField>::new();
-            vk.origin_verifier_key
-                .circuit_commitments
-                .iter()
-                .for_each(|index_comm| {
-                    vk_elems.append(&mut index_comm.to_field_elements().unwrap());
-                });
-            vk_hash_rng.absorb_native_field_elements(&vk_elems);
-            vk_hash_rng.squeeze_native_field_elements(1).unwrap()
-        };
-
-        fs_rng_raw.absorb_native_field_elements(&index_vk_hash);
-
-        let fs_rng = R::constant(cs.ns(|| "fs_rng_raw"), &fs_rng_raw);
-
-        let mut prepared_index_comms = Vec::<PCG::PreparedCommitmentVar>::new();
-        for (i, comm) in vk.index_comms.iter().enumerate() {
-            prepared_index_comms.push(PCG::PreparedCommitmentVar::prepare(
-                cs.ns(|| format!("prepare_{}", i)),
-                comm,
-            )?);
-        }
-
-        let prepared_verifier_key = PCG::PreparedVerifierKeyVar::prepare(cs.ns(|| "prepare_last"), &vk.verifier_key)?;
-
-        Ok(Self {
-            domain_h_size: vk.domain_h_size,
-            domain_k_size: vk.domain_k_size,
-            domain_h_size_gadget: vk.domain_h_size_gadget.clone(),
-            domain_k_size_gadget: vk.domain_k_size_gadget.clone(),
-            prepared_index_comms,
-            prepared_verifier_key,
-            fs_rng,
-            pr: PhantomData,
-        })
-    }
-}
-
-impl<TargetField, BaseField, PC, PCG, PR, R> AllocGadget<PreparedCircuitVerifyingKey<TargetField, PC>, BaseField>
-    for PreparedCircuitVerifyingKeyVar<TargetField, BaseField, PC, PCG, PR, R>
-where
-    TargetField: PrimeField,
-    BaseField: PrimeField,
-    PC: PolynomialCommitment<TargetField>,
-=======
 impl<TargetField, BaseField, PC, PCG, PR, R>
     AllocGadget<PreparedCircuitVerifyingKey<TargetField, BaseField, PC>, BaseField>
     for PreparedCircuitVerifyingKeyVar<TargetField, BaseField, PC, PCG, PR, R>
@@ -188,7 +91,6 @@
     TargetField: PrimeField,
     BaseField: PrimeField + PoseidonDefaultParametersField,
     PC: PolynomialCommitment<TargetField, BaseField>,
->>>>>>> 56d266ab
     PCG: PCCheckVar<TargetField, PC, BaseField>,
     PR: FiatShamirRng<TargetField, BaseField>,
     R: FiatShamirRngVar<TargetField, BaseField, PR>,
@@ -284,13 +186,8 @@
     for PreparedCircuitVerifyingKeyVar<TargetField, BaseField, PC, PCG, PR, R>
 where
     TargetField: PrimeField,
-<<<<<<< HEAD
-    BaseField: PrimeField,
-    PC: PolynomialCommitment<TargetField>,
-=======
     BaseField: PrimeField + PoseidonDefaultParametersField,
     PC: PolynomialCommitment<TargetField, BaseField>,
->>>>>>> 56d266ab
     PCG: PCCheckVar<TargetField, PC, BaseField>,
     PR: FiatShamirRng<TargetField, BaseField>,
     R: FiatShamirRngVar<TargetField, BaseField, PR>,
@@ -336,100 +233,6 @@
     }
 }
 
-<<<<<<< HEAD
-impl<TargetField, BaseField, PC, PCG, PR, R> ToBytesGadget<BaseField>
-    for PreparedCircuitVerifyingKeyVar<TargetField, BaseField, PC, PCG, PR, R>
-where
-    TargetField: PrimeField,
-    BaseField: PrimeField,
-    PC: PolynomialCommitment<TargetField>,
-    PCG: PCCheckVar<TargetField, PC, BaseField>,
-    PR: FiatShamirRng<TargetField, BaseField>,
-    R: FiatShamirRngVar<TargetField, BaseField, PR>,
-    PC::VerifierKey: ToConstraintField<BaseField>,
-    PC::Commitment: ToConstraintField<BaseField>,
-    PCG::VerifierKeyVar: ToConstraintFieldGadget<BaseField>,
-    PCG::CommitmentVar: ToConstraintFieldGadget<BaseField>,
-{
-    fn to_bytes<CS: ConstraintSystem<BaseField>>(&self, mut cs: CS) -> Result<Vec<UInt8>, SynthesisError> {
-        let mut res = Vec::<UInt8>::new();
-
-        let unprepared_vk: PCG::VerifierKeyVar = self.prepared_verifier_key.clone().into();
-
-        res.append(&mut unprepared_vk.to_bytes(cs.ns(|| "to_bytes"))?);
-
-        Ok(res)
-    }
-
-    fn to_bytes_strict<CS: ConstraintSystem<BaseField>>(&self, mut cs: CS) -> Result<Vec<UInt8>, SynthesisError> {
-        let mut res = Vec::<UInt8>::new();
-
-        let unprepared_vk: PCG::VerifierKeyVar = self.prepared_verifier_key.clone().into();
-
-        res.append(&mut unprepared_vk.to_bytes_strict(cs.ns(|| "to_bytes_strict"))?);
-
-        Ok(res)
-    }
-}
-
-impl<TargetField, BaseField, PC, PCG, PR, R> AllocBytesGadget<Vec<u8>, BaseField>
-    for PreparedCircuitVerifyingKeyVar<TargetField, BaseField, PC, PCG, PR, R>
-where
-    TargetField: PrimeField,
-    BaseField: PrimeField,
-    PC: PolynomialCommitment<TargetField>,
-    PCG: PCCheckVar<TargetField, PC, BaseField>,
-    PR: FiatShamirRng<TargetField, BaseField>,
-    R: FiatShamirRngVar<TargetField, BaseField, PR>,
-    PC::VerifierKey: ToConstraintField<BaseField>,
-    PC::Commitment: ToConstraintField<BaseField>,
-    PCG::VerifierKeyVar: ToConstraintFieldGadget<BaseField>,
-    PCG::CommitmentVar: ToConstraintFieldGadget<BaseField>,
-{
-    #[inline]
-    fn alloc_bytes<FN, T, CS: ConstraintSystem<BaseField>>(mut cs: CS, value_gen: FN) -> Result<Self, SynthesisError>
-    where
-        FN: FnOnce() -> Result<T, SynthesisError>,
-        T: Borrow<Vec<u8>>,
-    {
-        value_gen().and_then(|vk_bytes| {
-            let circuit_vk: CircuitVerifyingKey<TargetField, PC> = FromBytes::read_le(&vk_bytes.borrow()[..])?;
-            // TODO (raychu86): Preparing the verifying key natively is more efficient, however it is currently broken.
-
-            let unprepared_vk_gadget =
-                CircuitVerifyingKeyVar::<TargetField, BaseField, PC, PCG>::alloc(cs.ns(|| "unprepared_vk"), || {
-                    Ok(circuit_vk)
-                })?;
-
-            Self::prepare(cs.ns(|| "prepare"), &unprepared_vk_gadget)
-        })
-    }
-
-    #[inline]
-    fn alloc_input_bytes<FN, T, CS: ConstraintSystem<BaseField>>(
-        mut cs: CS,
-        value_gen: FN,
-    ) -> Result<Self, SynthesisError>
-    where
-        FN: FnOnce() -> Result<T, SynthesisError>,
-        T: Borrow<Vec<u8>>,
-    {
-        value_gen().and_then(|vk_bytes| {
-            let circuit_vk: CircuitVerifyingKey<TargetField, PC> = FromBytes::read_le(&vk_bytes.borrow()[..])?;
-            // TODO (raychu86): Preparing the verifying key natively is more efficient, however it is currently broken.
-
-            let unprepared_vk_gadget = CircuitVerifyingKeyVar::<TargetField, BaseField, PC, PCG>::alloc_input(
-                cs.ns(|| "unprepared_vk"),
-                || Ok(circuit_vk),
-            )?;
-
-            Self::prepare(cs.ns(|| "prepare"), &unprepared_vk_gadget)
-        })
-    }
-}
-
-=======
->>>>>>> 56d266ab
 #[cfg(test)]
 mod test {
     use core::ops::MulAssign;
