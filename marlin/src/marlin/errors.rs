// Copyright (C) 2019-2021 Aleo Systems Inc.
// This file is part of the snarkVM library.

// The snarkVM library is free software: you can redistribute it and/or modify
// it under the terms of the GNU General Public License as published by
// the Free Software Foundation, either version 3 of the License, or
// (at your option) any later version.

// The snarkVM library is distributed in the hope that it will be useful,
// but WITHOUT ANY WARRANTY; without even the implied warranty of
// MERCHANTABILITY or FITNESS FOR A PARTICULAR PURPOSE. See the
// GNU General Public License for more details.

// You should have received a copy of the GNU General Public License
// along with the snarkVM library. If not, see <https://www.gnu.org/licenses/>.

use snarkvm_algorithms::SNARKError;

use core::fmt::Debug;

use crate::{ahp::AHPError, fiat_shamir::FiatShamirError};

/// A `enum` specifying the possible failure modes of `Marlin`.
#[derive(Debug)]
pub enum MarlinError {
    /// The index is too large for the universal public parameters.
    IndexTooLarge(usize, usize),
    /// There was an error in the underlying holographic IOP.
    AHPError(AHPError),
    /// There was an error in Fiat-Shamir.
    FiatShamirError(FiatShamirError),
    /// There was a synthesis error.
    R1CSError(snarkvm_r1cs::SynthesisError),
    /// There was an error in the underlying polynomial commitment.
    PolynomialCommitmentError(snarkvm_polycommit::Error),
    Terminated,
}

<<<<<<< HEAD
impl From<crate::ahp::AHPError> for MarlinError {
    fn from(err: crate::ahp::AHPError) -> Self {
=======
impl From<AHPError> for MarlinError {
    fn from(err: AHPError) -> Self {
>>>>>>> 56d266ab
        MarlinError::AHPError(err)
    }
}

<<<<<<< HEAD
impl From<crate::fiat_shamir::FiatShamirError> for MarlinError {
    fn from(err: crate::fiat_shamir::FiatShamirError) -> Self {
=======
impl From<FiatShamirError> for MarlinError {
    fn from(err: FiatShamirError) -> Self {
>>>>>>> 56d266ab
        MarlinError::FiatShamirError(err)
    }
}

impl From<snarkvm_r1cs::SynthesisError> for MarlinError {
    fn from(err: snarkvm_r1cs::SynthesisError) -> Self {
        MarlinError::R1CSError(err)
    }
}

impl From<snarkvm_polycommit::Error> for MarlinError {
    fn from(err: snarkvm_polycommit::Error) -> Self {
        match err {
            snarkvm_polycommit::Error::Terminated => MarlinError::Terminated,
            err => MarlinError::PolynomialCommitmentError(err),
        }
    }
}

<<<<<<< HEAD
impl MarlinError {
    pub fn into_snark_error(&self, prefix: &str) -> SNARKError {
        match self {
            MarlinError::Terminated => SNARKError::Terminated,
            err => SNARKError::Crate("marlin", format!("{} - {:?}", prefix, err)),
        }
    }
}

=======
>>>>>>> 56d266ab
impl From<MarlinError> for SNARKError {
    fn from(error: MarlinError) -> Self {
        match error {
            MarlinError::Terminated => SNARKError::Terminated,
            err => SNARKError::Crate("marlin", format!("{:?}", err)),
        }
    }
}<|MERGE_RESOLUTION|>--- conflicted
+++ resolved
@@ -36,24 +36,14 @@
     Terminated,
 }
 
-<<<<<<< HEAD
-impl From<crate::ahp::AHPError> for MarlinError {
-    fn from(err: crate::ahp::AHPError) -> Self {
-=======
 impl From<AHPError> for MarlinError {
     fn from(err: AHPError) -> Self {
->>>>>>> 56d266ab
         MarlinError::AHPError(err)
     }
 }
 
-<<<<<<< HEAD
-impl From<crate::fiat_shamir::FiatShamirError> for MarlinError {
-    fn from(err: crate::fiat_shamir::FiatShamirError) -> Self {
-=======
 impl From<FiatShamirError> for MarlinError {
     fn from(err: FiatShamirError) -> Self {
->>>>>>> 56d266ab
         MarlinError::FiatShamirError(err)
     }
 }
@@ -73,18 +63,6 @@
     }
 }
 
-<<<<<<< HEAD
-impl MarlinError {
-    pub fn into_snark_error(&self, prefix: &str) -> SNARKError {
-        match self {
-            MarlinError::Terminated => SNARKError::Terminated,
-            err => SNARKError::Crate("marlin", format!("{} - {:?}", prefix, err)),
-        }
-    }
-}
-
-=======
->>>>>>> 56d266ab
 impl From<MarlinError> for SNARKError {
     fn from(error: MarlinError) -> Self {
         match error {
