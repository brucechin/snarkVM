// Copyright (C) 2019-2021 Aleo Systems Inc.
// This file is part of the snarkVM library.

// The snarkVM library is free software: you can redistribute it and/or modify
// it under the terms of the GNU General Public License as published by
// the Free Software Foundation, either version 3 of the License, or
// (at your option) any later version.

// The snarkVM library is distributed in the hope that it will be useful,
// but WITHOUT ANY WARRANTY; without even the implied warranty of
// MERCHANTABILITY or FITNESS FOR A PARTICULAR PURPOSE. See the
// GNU General Public License for more details.

// You should have received a copy of the GNU General Public License
// along with the snarkVM library. If not, see <https://www.gnu.org/licenses/>.

#[cfg(test)]
mod testnet1 {
    use crate::{testnet1::parameters::Testnet1Parameters, Account, AccountScheme, Address, PrivateKey, ViewKey};

    use rand::SeedableRng;
    use rand_chacha::ChaChaRng;
    use std::{convert::TryInto, str::FromStr};

    const ALEO_TESTNET1_PRIVATE_KEY: &str = "APrivateKey1vsgCPijUSjfbqDL1Z52b1EE4huyzbnQWfJUn2a1KHGvgEkA";
    const ALEO_TESTNET1_VIEW_KEY: &str = "AViewKey1cYGQJmDmrjajLCwLvYuR89vv2AW6aF68B7gwvk3hAiNN";
    const ALEO_TESTNET1_ADDRESS: &str = "aleo17gyptxtlh5vq3yvr3wd2v3x7zz23s49eteep4zj785khhcttkgysss2y0t";

    #[test]
    fn test_account_new() {
        let mut rng = ChaChaRng::seed_from_u64(1231275789u64);

        let account = Account::<Testnet1Parameters>::new(&mut rng);
        println!("{:?}", account);
        assert!(account.is_ok());
        println!("{}", account.unwrap());
    }

    #[test]
    fn test_account_derivation() {
        let private_key = PrivateKey::<Testnet1Parameters>::from_str(ALEO_TESTNET1_PRIVATE_KEY).unwrap();
        let view_key = ViewKey::<Testnet1Parameters>::from_private_key(&private_key).unwrap();
        let address = Address::<Testnet1Parameters>::from_private_key(&private_key).unwrap();

        assert_eq!(ALEO_TESTNET1_PRIVATE_KEY, private_key.to_string());
        assert_eq!(ALEO_TESTNET1_VIEW_KEY, view_key.to_string());
        assert_eq!(ALEO_TESTNET1_ADDRESS, address.to_string());
    }

    #[test]
    fn test_private_key_from_str() {
        let private_key = PrivateKey::<Testnet1Parameters>::from_str(ALEO_TESTNET1_PRIVATE_KEY).unwrap();
        assert_eq!(ALEO_TESTNET1_PRIVATE_KEY, private_key.to_string());
    }

    #[test]
    fn test_private_key_from_invalid_str() {
        assert!(PrivateKey::<Testnet1Parameters>::from_str(ALEO_TESTNET1_VIEW_KEY).is_err());
        assert!(PrivateKey::<Testnet1Parameters>::from_str(ALEO_TESTNET1_ADDRESS).is_err());
        assert!(PrivateKey::<Testnet1Parameters>::from_str("APrivateKey1abcdefghijklmnopqrstuvwxyz").is_err());
        assert!(PrivateKey::<Testnet1Parameters>::from_str("APrivateKey1").is_err());
        assert!(PrivateKey::<Testnet1Parameters>::from_str("").is_err());
    }

    #[test]
    fn test_private_key_into_view_key() {
        let private_key = PrivateKey::<Testnet1Parameters>::from_str(ALEO_TESTNET1_PRIVATE_KEY).unwrap();
        let view_key: ViewKey<_> = private_key.try_into().unwrap();
        assert_eq!(ALEO_TESTNET1_VIEW_KEY, view_key.to_string());
    }

    #[test]
    fn test_view_key_from_str() {
        let view_key = ViewKey::<Testnet1Parameters>::from_str(ALEO_TESTNET1_VIEW_KEY).unwrap();
        assert_eq!(ALEO_TESTNET1_VIEW_KEY, view_key.to_string());
    }

    #[test]
    fn test_view_key_from_invalid_str() {
        assert!(ViewKey::<Testnet1Parameters>::from_str(ALEO_TESTNET1_PRIVATE_KEY).is_err());
        assert!(ViewKey::<Testnet1Parameters>::from_str(ALEO_TESTNET1_ADDRESS).is_err());
        assert!(ViewKey::<Testnet1Parameters>::from_str("AViewKey1abcdefghijklmnopqrstuvwxyz").is_err());
        assert!(ViewKey::<Testnet1Parameters>::from_str("AViewKey1").is_err());
        assert!(ViewKey::<Testnet1Parameters>::from_str("").is_err());
    }

    #[test]
    fn test_private_key_into_address() {
        let private_key = PrivateKey::<Testnet1Parameters>::from_str(ALEO_TESTNET1_PRIVATE_KEY).unwrap();
        let address: Address<_> = private_key.try_into().unwrap();
        assert_eq!(ALEO_TESTNET1_ADDRESS, address.to_string());
    }

    #[test]
    fn test_view_key_into_address() {
        let view_key = ViewKey::<Testnet1Parameters>::from_str(ALEO_TESTNET1_VIEW_KEY).unwrap();
        let address: Address<_> = view_key.try_into().unwrap();
        assert_eq!(ALEO_TESTNET1_ADDRESS, address.to_string());
    }

    #[test]
    fn test_address_from_str() {
        let address = Address::<Testnet1Parameters>::from_str(ALEO_TESTNET1_ADDRESS).unwrap();
        assert_eq!(ALEO_TESTNET1_ADDRESS, address.to_string());
    }

    #[test]
    fn test_address_from_invalid_str() {
        assert!(Address::<Testnet1Parameters>::from_str(ALEO_TESTNET1_PRIVATE_KEY).is_err());
        assert!(Address::<Testnet1Parameters>::from_str(ALEO_TESTNET1_VIEW_KEY).is_err());
        assert!(Address::<Testnet1Parameters>::from_str("aleo1").is_err());
        assert!(Address::<Testnet1Parameters>::from_str("").is_err());
    }
}

<<<<<<< HEAD
#[test]
pub fn test_address_from_str() {
    let address_string = "aleo1ag4alvc4g7d4apzgvr5f4jt44l0aezev2dx8m0klgwypnh9u5uxs42rclr";
    let address = Address::<Testnet2Parameters>::from_str(address_string);
    assert!(address.is_ok());
    assert_eq!(address_string, address.unwrap().to_string());
}

#[test]
pub fn test_account_encryption_and_signature_compatibility() {
    let rng = &mut thread_rng();
    let message = "Hi, I am a Schnorr signature!".as_bytes();

    let account = Account::<Testnet2Parameters>::new(rng).unwrap();
    let view_key = ViewKey::<Testnet2Parameters>::from_private_key(&account.private_key).unwrap();

    let signature = view_key.sign(message, rng).unwrap();
    let verification = account.address.verify_signature(message, &signature).unwrap();

    assert!(verification);
}

#[test]
pub fn test_failed_account_encryption_and_signature_compatibility() {
    let rng = &mut thread_rng();
    let message = "Hi, I am a Schnorr signature!".as_bytes();
    let bad_message = "Bad Message".as_bytes();

    let account = Account::<Testnet2Parameters>::new(rng).unwrap();
    let view_key = ViewKey::<Testnet2Parameters>::from_private_key(&account.private_key).unwrap();

    let signature = view_key.sign(message, rng).unwrap();
    let verification = account.address.verify_signature(bad_message, &signature).unwrap();

    assert!(!verification);
=======
#[cfg(test)]
mod testnet2 {
    use crate::{testnet2::parameters::Testnet2Parameters, Account, AccountScheme, Address, PrivateKey, ViewKey};

    use rand::SeedableRng;
    use rand_chacha::ChaChaRng;
    use std::{convert::TryInto, str::FromStr};

    const ALEO_TESTNET2_PRIVATE_KEY: &str = "APrivateKey1vsgCPijUSjfbqDL1Z52b1EE4huyzbnQWfJUn2a1KHGvgEkA";
    const ALEO_TESTNET2_VIEW_KEY: &str = "AViewKey1cYGQJmDmrjajLCwLvYuR89vv2AW6aF68B7gwvk3hAiNN";
    const ALEO_TESTNET2_ADDRESS: &str = "aleo17gyptxtlh5vq3yvr3wd2v3x7zz23s49eteep4zj785khhcttkgysss2y0t";

    #[test]
    fn test_account_new() {
        let mut rng = ChaChaRng::seed_from_u64(1231275789u64);

        let account = Account::<Testnet2Parameters>::new(&mut rng);
        println!("{:?}", account);
        assert!(account.is_ok());
        println!("{}", account.unwrap());
    }

    #[test]
    fn test_account_derivation() {
        let private_key = PrivateKey::<Testnet2Parameters>::from_str(ALEO_TESTNET2_PRIVATE_KEY).unwrap();
        let view_key = ViewKey::<Testnet2Parameters>::from_private_key(&private_key).unwrap();
        let address = Address::<Testnet2Parameters>::from_private_key(&private_key).unwrap();

        assert_eq!(ALEO_TESTNET2_PRIVATE_KEY, private_key.to_string());
        assert_eq!(ALEO_TESTNET2_VIEW_KEY, view_key.to_string());
        assert_eq!(ALEO_TESTNET2_ADDRESS, address.to_string());
    }

    #[test]
    fn test_private_key_from_str() {
        let private_key = PrivateKey::<Testnet2Parameters>::from_str(ALEO_TESTNET2_PRIVATE_KEY).unwrap();
        assert_eq!(ALEO_TESTNET2_PRIVATE_KEY, private_key.to_string());
    }

    #[test]
    fn test_private_key_from_invalid_str() {
        assert!(PrivateKey::<Testnet2Parameters>::from_str(ALEO_TESTNET2_VIEW_KEY).is_err());
        assert!(PrivateKey::<Testnet2Parameters>::from_str(ALEO_TESTNET2_ADDRESS).is_err());
        assert!(PrivateKey::<Testnet2Parameters>::from_str("APrivateKey1abcdefghijklmnopqrstuvwxyz").is_err());
        assert!(PrivateKey::<Testnet2Parameters>::from_str("APrivateKey1").is_err());
        assert!(PrivateKey::<Testnet2Parameters>::from_str("").is_err());
    }

    #[test]
    fn test_private_key_into_view_key() {
        let private_key = PrivateKey::<Testnet2Parameters>::from_str(ALEO_TESTNET2_PRIVATE_KEY).unwrap();
        let view_key: ViewKey<_> = private_key.try_into().unwrap();
        assert_eq!(ALEO_TESTNET2_VIEW_KEY, view_key.to_string());
    }

    #[test]
    fn test_view_key_from_str() {
        let view_key = ViewKey::<Testnet2Parameters>::from_str(ALEO_TESTNET2_VIEW_KEY).unwrap();
        assert_eq!(ALEO_TESTNET2_VIEW_KEY, view_key.to_string());
    }

    #[test]
    fn test_view_key_from_invalid_str() {
        assert!(ViewKey::<Testnet2Parameters>::from_str(ALEO_TESTNET2_PRIVATE_KEY).is_err());
        assert!(ViewKey::<Testnet2Parameters>::from_str(ALEO_TESTNET2_ADDRESS).is_err());
        assert!(ViewKey::<Testnet2Parameters>::from_str("AViewKey1abcdefghijklmnopqrstuvwxyz").is_err());
        assert!(ViewKey::<Testnet2Parameters>::from_str("AViewKey1").is_err());
        assert!(ViewKey::<Testnet2Parameters>::from_str("").is_err());
    }

    #[test]
    fn test_private_key_into_address() {
        let private_key = PrivateKey::<Testnet2Parameters>::from_str(ALEO_TESTNET2_PRIVATE_KEY).unwrap();
        let address: Address<_> = private_key.try_into().unwrap();
        assert_eq!(ALEO_TESTNET2_ADDRESS, address.to_string());
    }

    #[test]
    fn test_view_key_into_address() {
        let view_key = ViewKey::<Testnet2Parameters>::from_str(ALEO_TESTNET2_VIEW_KEY).unwrap();
        let address: Address<_> = view_key.try_into().unwrap();
        assert_eq!(ALEO_TESTNET2_ADDRESS, address.to_string());
    }

    #[test]
    fn test_address_from_str() {
        let address = Address::<Testnet2Parameters>::from_str(ALEO_TESTNET2_ADDRESS).unwrap();
        assert_eq!(ALEO_TESTNET2_ADDRESS, address.to_string());
    }

    #[test]
    fn test_address_from_invalid_str() {
        assert!(Address::<Testnet2Parameters>::from_str(ALEO_TESTNET2_PRIVATE_KEY).is_err());
        assert!(Address::<Testnet2Parameters>::from_str(ALEO_TESTNET2_VIEW_KEY).is_err());
        assert!(Address::<Testnet2Parameters>::from_str("aleo1abcdefghijklmnopqrstuvwxyz").is_err());
        assert!(Address::<Testnet2Parameters>::from_str("aleo1").is_err());
        assert!(Address::<Testnet2Parameters>::from_str("").is_err());
    }
>>>>>>> b6db8dfd
}<|MERGE_RESOLUTION|>--- conflicted
+++ resolved
@@ -113,43 +113,6 @@
     }
 }
 
-<<<<<<< HEAD
-#[test]
-pub fn test_address_from_str() {
-    let address_string = "aleo1ag4alvc4g7d4apzgvr5f4jt44l0aezev2dx8m0klgwypnh9u5uxs42rclr";
-    let address = Address::<Testnet2Parameters>::from_str(address_string);
-    assert!(address.is_ok());
-    assert_eq!(address_string, address.unwrap().to_string());
-}
-
-#[test]
-pub fn test_account_encryption_and_signature_compatibility() {
-    let rng = &mut thread_rng();
-    let message = "Hi, I am a Schnorr signature!".as_bytes();
-
-    let account = Account::<Testnet2Parameters>::new(rng).unwrap();
-    let view_key = ViewKey::<Testnet2Parameters>::from_private_key(&account.private_key).unwrap();
-
-    let signature = view_key.sign(message, rng).unwrap();
-    let verification = account.address.verify_signature(message, &signature).unwrap();
-
-    assert!(verification);
-}
-
-#[test]
-pub fn test_failed_account_encryption_and_signature_compatibility() {
-    let rng = &mut thread_rng();
-    let message = "Hi, I am a Schnorr signature!".as_bytes();
-    let bad_message = "Bad Message".as_bytes();
-
-    let account = Account::<Testnet2Parameters>::new(rng).unwrap();
-    let view_key = ViewKey::<Testnet2Parameters>::from_private_key(&account.private_key).unwrap();
-
-    let signature = view_key.sign(message, rng).unwrap();
-    let verification = account.address.verify_signature(bad_message, &signature).unwrap();
-
-    assert!(!verification);
-=======
 #[cfg(test)]
 mod testnet2 {
     use crate::{testnet2::parameters::Testnet2Parameters, Account, AccountScheme, Address, PrivateKey, ViewKey};
@@ -248,5 +211,37 @@
         assert!(Address::<Testnet2Parameters>::from_str("aleo1").is_err());
         assert!(Address::<Testnet2Parameters>::from_str("").is_err());
     }
->>>>>>> b6db8dfd
+}
+
+#[test]
+pub fn test_account_encryption_and_signature_compatibility() {
+    use crate::{testnet2::parameters::Testnet2Parameters, Account, AccountScheme, ViewKey};
+
+    let rng = &mut rand::thread_rng();
+    let message = "Hi, I am a Schnorr signature!".as_bytes();
+
+    let account = Account::<Testnet2Parameters>::new(rng).unwrap();
+    let view_key = ViewKey::<Testnet2Parameters>::from_private_key(&account.private_key).unwrap();
+
+    let signature = view_key.sign(message, rng).unwrap();
+    let verification = account.address.verify_signature(message, &signature).unwrap();
+
+    assert!(verification);
+}
+
+#[test]
+pub fn test_failed_account_encryption_and_signature_compatibility() {
+    use crate::{testnet2::parameters::Testnet2Parameters, Account, AccountScheme, ViewKey};
+
+    let rng = &mut rand::thread_rng();
+    let message = "Hi, I am a Schnorr signature!".as_bytes();
+    let bad_message = "Bad Message".as_bytes();
+
+    let account = Account::<Testnet2Parameters>::new(rng).unwrap();
+    let view_key = ViewKey::<Testnet2Parameters>::from_private_key(&account.private_key).unwrap();
+
+    let signature = view_key.sign(message, rng).unwrap();
+    let verification = account.address.verify_signature(bad_message, &signature).unwrap();
+
+    assert!(!verification);
 }